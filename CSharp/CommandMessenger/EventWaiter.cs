--- conflicted
+++ resolved
@@ -19,7 +19,6 @@
 #endregion
 
 using System;
-using System.Net.Configuration;
 using System.Threading;
 
 namespace CommandMessenger
@@ -36,19 +35,14 @@
             Normal
         }
 
-<<<<<<< HEAD
         private readonly object _key = new object();
         private bool _block;
-=======
-        readonly object _key = new object();
-        bool _block;
->>>>>>> 741cf7a5
         private WaitState _waitState = WaitState.Normal;
 
         /// <summary>
         /// start blocked (waiting for signal)
         /// </summary>
-        public EventWaiter() 
+        public EventWaiter()
         {
             lock (_key)
             {
@@ -88,13 +82,13 @@
                     // If so, reset event for next time and exit wait loop
                     _block = true;
                     return WaitState.Normal;
-                }               
+                }
 
                 // Wait under conditions
                 bool noTimeOut = true;
 
-  
-                while (IsBlocked(_block,noTimeOut,_waitState))
+
+                while (IsBlocked(_block, noTimeOut, _waitState))
                 {
                     noTimeOut = Monitor.Wait(_key, timeOut);
                 }
@@ -107,11 +101,7 @@
                 // Check if quit signal has already been raised after wait                
                 if (_waitState == WaitState.KeepBlocked)
                 {
-<<<<<<< HEAD
                     throw new InvalidOperationException("Blocked state unexpected");
-=======
-                    throw new Exception("Blocked state unexpected");
->>>>>>> 741cf7a5
                 }
 
                 // Return whether the Wait function was quit because of an Set event or timeout
